# Hetzner DNS API Client with FritzBox DynDNS Bridge

A pure Go implementation of a Hetzner DNS API client with a built-in DynDNS server that accepts FritzBox-compatible update requests and manages DNS records through the Hetzner DNS API.

## Features

### Hetzner DNS API Client
- ✅ Full CRUD operations for DNS records (Create, Read, Update, Delete)
- ✅ API key authentication
- ✅ Support for all DNS record types (A, AAAA, CNAME, MX, TXT, etc.)

### FritzBox DynDNS Bridge
- ✅ FritzBox-compatible DynDNS update endpoint
- ✅ HTTP Basic Authentication
- ✅ IPv4 and IPv6 support (dual-stack)
- ✅ Automatic zone detection
- ✅ Subdomain support
- ✅ Update existing records or create new ones

## Quick Start

### Prerequisites
- Go 1.24 or later
- Hetzner DNS API token
- Domain hosted on Hetzner DNS

### Installation

1. Clone the repository:
```bash
git clone https://github.com/reneboeing/hetzner-dyndns.git
cd hetzner-dyndns
```

2. Build the application:
```bash
go build -o fritzbox-hetzner-dyndns
```

### Configuration

Set the required environment variables:

```bash
# Required
export HETZNER_DNS_API_KEY="your_hetzner_api_token_here"
export DYNDNS_PASSWORD="your_secure_password"

# Optional (with defaults)
export DYNDNS_USERNAME="admin"  # Default: admin
export DYNDNS_PORT="8080"       # Default: 8080
```
The password and username are used for FritzBox authentication. You may choose any non empty combination, but it is recommended to use a strong password.
The port is where the DynDNS server will listen for requests.
### Running the Server

```bash
./fritzbox-hetzner-dyndns
```

The server will start and display configuration information:
```
Starting DynDNS bridge for FritzBox -> Hetzner DNS
Starting DynDNS server on port 8080
Update URL: http://localhost:8080/update?hostname=yourdomain.com&myip=1.2.3.4
Configure your FritzBox with:
  Update URL: http://your-server:8080/update
  Domain: <your-domain>
  Username: admin
  Password: your_secure_password
```

## FritzBox Configuration

Configure your FritzBox for dynamic DNS:

1. Go to **Internet** → **Permit Access** → **DynDNS**
2. Select **DynDNS Provider**: User-defined
3. **Update URL**: `http://your-server-ip:8080/update?hostname=<domain>&myip=<ipaddr>`
4. **Domain name**: Your domain or subdomain (e.g., `home.yourdomain.com`)
5. **Username**: `admin` (or your custom username)
6. **Password**: Your `DYNDNS_PASSWORD`

## API Usage Examples

### Update IPv4 Record
```bash
curl -u admin:password "http://localhost:8080/update?hostname=home.example.com&myip=203.0.113.1"
```

### Update IPv6 Record
```bash
curl -u admin:password "http://localhost:8080/update?hostname=home.example.com&myipv6=2001:db8::1"
```

### Update Both IPv4 and IPv6 (Dual-Stack)
```bash
curl -u admin:password "http://localhost:8080/update?hostname=home.example.com&myip=203.0.113.1&myipv6=2001:db8::1"
```

### Auto-detect Client IP
```bash
curl -u admin:password "http://localhost:8080/update?hostname=home.example.com"
```

## Response Format

The server returns FritzBox-compatible responses:

- **Success**: `good 203.0.113.1` or `good IPv4: 203.0.113.1, IPv6: 2001:db8::1`
- **Error**: `911` (general error)
- **Offline**: `good` (for offline requests)

## Supported DNS Record Types

The Hetzner DNS API client supports all standard DNS record types:

- **A** - IPv4 address records
- **AAAA** - IPv6 address records  
- **CNAME** - Canonical name records
- **MX** - Mail exchange records
- **TXT** - Text records
- **NS** - Name server records
- **PTR** - Pointer records
- **SRV** - Service records

## Direct API Usage

You can also use the Hetzner DNS client directly in your Go code:

```go
package main

import (
    "fmt"
    "log"
)

func main() {
    // Create client
    client := NewClient("your-api-key")

    // Get all zones
    zones, err := client.GetZones()
    if err != nil {
        log.Fatal(err)
    }

    // Create a new A record
    ttl := 3600
    record, err := client.CreateRecord(CreateRecordRequest{
        Type:   "A",
        Name:   "test",
        Value:  "192.168.1.1",
        TTL:    &ttl,
        ZoneID: zones[0].ID,
    })
    if err != nil {
        log.Fatal(err)
    }

    fmt.Printf("Created record: %+v\n", record)

    // Update the record
    updatedRecord, err := client.UpdateRecord(record.ID, UpdateRecordRequest{
        Type:  "A",
        Name:  "test",
        Value: "192.168.1.2",
        TTL:   &ttl,
    })
    if err != nil {
        log.Fatal(err)
    }

    fmt.Printf("Updated record: %+v\n", updatedRecord)

    // Delete the record
    err = client.DeleteRecord(record.ID)
    if err != nil {
        log.Fatal(err)
    }

    fmt.Println("Record deleted")
}
```

## Architecture

```
┌─────────────┐    HTTP POST     ┌──────────────────┐    REST API    ┌─────────────────┐
│   FritzBox  │ ──────────────→  │   DynDNS Bridge  │ ─────────────→ │  Hetzner DNS    │
│             │  Basic Auth      │                  │   API Token    │     API         │
└─────────────┘                  └──────────────────┘                └─────────────────┘
                                          │
                                          ▼
                                  ┌──────────────────┐
                                  │  DNS Records     │
                                  │  - A Records     │
                                  │  - AAAA Records  │
                                  │  - Auto-create   │
                                  │  - Auto-update   │
                                  └──────────────────┘
```

## Testing

The project includes comprehensive tests covering all functionality:

```bash
# Run all tests
go test -v

# Run specific test files
go test -v -run TestDynDNS
go test -v -run TestClient
go test -v -run TestTypes
```

Test coverage includes:
- ✅ HTTP client functionality
- ✅ DNS record CRUD operations
- ✅ DynDNS server endpoints
- ✅ Authentication mechanisms
- ✅ IPv4/IPv6 validation
- ✅ JSON marshaling/unmarshaling
- ✅ Error handling scenarios
‚
## Deployment

### Docker Multi-Architecture Build

The project supports building Docker images for multiple architectures (AMD64 and ARM64).

#### Single Architecture Build

Build for your current platform:
```bash
docker build -t fritzbox-hetzner-dyndns .
```

#### Multi-Architecture Build

Build for both AMD64 and ARM64:
```bash
# Create and use a new builder that supports multi-platform builds
docker buildx create --name multiarch --driver docker-container --use
docker buildx inspect --bootstrap

# Build and push multi-arch images
docker buildx build \
  --platform linux/amd64,linux/arm64 \
  -t yourusername/fritzbox-hetzner-dyndns:latest \
  --push .
```

#### Architecture-Specific Builds

Build for AMD64 only:
```bash
docker buildx build \
  --platform linux/amd64 \
  -t fritzbox-hetzner-dyndns:amd64 \
  --load .
```

Build for ARM64 only:
```bash
docker buildx build \
  --platform linux/arm64 \
  -t fritzbox-hetzner-dyndns:arm64 \
  --load .
```

#### Running the Container

```bash
# Basic run
docker run -p 8080:8080 \
  -e HETZNER_DNS_API_KEY="your-token" \
  -e DYNDNS_PASSWORD="your-password" \
  fritzbox-hetzner-dyndns

# With all environment variables
docker run -d \
  --name fritzbox-hetzner-dyndns \
  --restart unless-stopped \
  -p 8080:8080 \
  -e HETZNER_DNS_API_KEY="your-token" \
  -e DYNDNS_PASSWORD="your-password" \
  -e DYNDNS_USERNAME="admin" \
  -e DYNDNS_PORT="8080" \
  fritzbox-hetzner-dyndns
```

#### Docker Compose

Create a `docker-compose.yml` file:

```yaml
version: '3.8'

services:
  fritzbox-hetzner-dyndns:
    build: .
    # Or use pre-built image:
    # image: yourusername/fritzbox-hetzner-dyndns:latest
    container_name: fritzbox-hetzner-dyndns
    restart: unless-stopped
    ports:
      - "8080:8080"
    environment:
      - HETZNER_DNS_API_KEY=${HETZNER_DNS_API_KEY}
      - DYNDNS_PASSWORD=${DYNDNS_PASSWORD}
      - DYNDNS_USERNAME=${DYNDNS_USERNAME:-admin}
      - DYNDNS_PORT=${DYNDNS_PORT:-8080}
    healthcheck:
      test: ["CMD", "wget", "--quiet", "--tries=1", "--spider", "http://localhost:8080/"]
      interval: 30s
      timeout: 10s
      retries: 3
      start_period: 40s
```

Run with Docker Compose:
```bash
# Create .env file with your credentials
echo "HETZNER_DNS_API_KEY=your-token" > .env
echo "DYNDNS_PASSWORD=your-password" >> .env

# Start the service
docker-compose up -d

# View logs
docker-compose logs -f
<<<<<<< HEAD
=======
```

### Kubernetes Deployment

Create `k8s-deployment.yaml`:

```yaml
apiVersion: apps/v1
kind: Deployment
metadata:
  name: fritzbox-hetzner-dyndns
  labels:
    app: fritzbox-hetzner-dyndns
spec:
  replicas: 1
  selector:
    matchLabels:
      app: fritzbox-hetzner-dyndns
  template:
    metadata:
      labels:
        app: fritzbox-hetzner-dyndns
    spec:
      containers:
      - name: fritzbox-hetzner-dyndns
        image: yourusername/fritzbox-hetzner-dyndns:latest
        ports:
        - containerPort: 8080
        env:
        - name: HETZNER_DNS_API_KEY
          valueFrom:
            secretKeyRef:
              name: hetzner-dns-secrets
              key: api-key
        - name: DYNDNS_PASSWORD
          valueFrom:
            secretKeyRef:
              name: hetzner-dns-secrets
              key: dyndns-password
        - name: DYNDNS_USERNAME
          value: "admin"
        - name: DYNDNS_PORT
          value: "8080"
        livenessProbe:
          httpGet:
            path: /
            port: 8080
          initialDelaySeconds: 30
          periodSeconds: 30
        readinessProbe:
          httpGet:
            path: /
            port: 8080
          initialDelaySeconds: 5
          periodSeconds: 10
        resources:
          requests:
            memory: "32Mi"
            cpu: "50m"
          limits:
            memory: "128Mi"
            cpu: "200m"
        securityContext:
          allowPrivilegeEscalation: false
          runAsNonRoot: true
          runAsUser: 1001
          readOnlyRootFilesystem: true
          capabilities:
            drop:
            - ALL

---
apiVersion: v1
kind: Service
metadata:
  name: fritzbox-hetzner-dyndns-service
spec:
  selector:
    app: fritzbox-hetzner-dyndns
  ports:
    - protocol: TCP
      port: 8080
      targetPort: 8080
  type: ClusterIP

---
apiVersion: v1
kind: Secret
metadata:
  name: hetzner-dns-secrets
type: Opaque
stringData:
  api-key: "your-hetzner-api-token"
  dyndns-password: "your-dyndns-password"
```

Deploy to Kubernetes:
```bash
kubectl apply -f k8s-deployment.yaml
>>>>>>> 35593604
```<|MERGE_RESOLUTION|>--- conflicted
+++ resolved
@@ -332,106 +332,4 @@
 
 # View logs
 docker-compose logs -f
-<<<<<<< HEAD
-=======
-```
-
-### Kubernetes Deployment
-
-Create `k8s-deployment.yaml`:
-
-```yaml
-apiVersion: apps/v1
-kind: Deployment
-metadata:
-  name: fritzbox-hetzner-dyndns
-  labels:
-    app: fritzbox-hetzner-dyndns
-spec:
-  replicas: 1
-  selector:
-    matchLabels:
-      app: fritzbox-hetzner-dyndns
-  template:
-    metadata:
-      labels:
-        app: fritzbox-hetzner-dyndns
-    spec:
-      containers:
-      - name: fritzbox-hetzner-dyndns
-        image: yourusername/fritzbox-hetzner-dyndns:latest
-        ports:
-        - containerPort: 8080
-        env:
-        - name: HETZNER_DNS_API_KEY
-          valueFrom:
-            secretKeyRef:
-              name: hetzner-dns-secrets
-              key: api-key
-        - name: DYNDNS_PASSWORD
-          valueFrom:
-            secretKeyRef:
-              name: hetzner-dns-secrets
-              key: dyndns-password
-        - name: DYNDNS_USERNAME
-          value: "admin"
-        - name: DYNDNS_PORT
-          value: "8080"
-        livenessProbe:
-          httpGet:
-            path: /
-            port: 8080
-          initialDelaySeconds: 30
-          periodSeconds: 30
-        readinessProbe:
-          httpGet:
-            path: /
-            port: 8080
-          initialDelaySeconds: 5
-          periodSeconds: 10
-        resources:
-          requests:
-            memory: "32Mi"
-            cpu: "50m"
-          limits:
-            memory: "128Mi"
-            cpu: "200m"
-        securityContext:
-          allowPrivilegeEscalation: false
-          runAsNonRoot: true
-          runAsUser: 1001
-          readOnlyRootFilesystem: true
-          capabilities:
-            drop:
-            - ALL
-
----
-apiVersion: v1
-kind: Service
-metadata:
-  name: fritzbox-hetzner-dyndns-service
-spec:
-  selector:
-    app: fritzbox-hetzner-dyndns
-  ports:
-    - protocol: TCP
-      port: 8080
-      targetPort: 8080
-  type: ClusterIP
-
----
-apiVersion: v1
-kind: Secret
-metadata:
-  name: hetzner-dns-secrets
-type: Opaque
-stringData:
-  api-key: "your-hetzner-api-token"
-  dyndns-password: "your-dyndns-password"
-```
-
-Deploy to Kubernetes:
-```bash
-kubectl apply -f k8s-deployment.yaml
->>>>>>> 35593604
-```+```
